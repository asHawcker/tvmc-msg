#!/usr/bin/env python3
import cv2
import depthai as dai
import time
import numpy as np

<<<<<<< HEAD
nnPath = './../yolo_models/beacon.blob'
=======
nnPath = './../yolo_models/gate.blob'
>>>>>>> f55f405d

labelMap = [
	"Beacon"
]
syncNN = True

# Create pipeline
pipeline = dai.Pipeline()

# Define source and output
cam = pipeline.create(dai.node.ColorCamera)
nn = pipeline.create(dai.node.YoloDetectionNetwork)
xout= pipeline.create(dai.node.XLinkOut)
nnout = pipeline.create(dai.node.XLinkOut)

xout.setStreamName("rgb")
nnout.setStreamName("nn")

# Properties
cam.setPreviewSize(640,640)
cam.setPreviewKeepAspectRatio(False)
cam.setResolution(dai.ColorCameraProperties.SensorResolution.THE_1080_P)
cam.setInterleaved(False)
cam.setColorOrder(dai.ColorCameraProperties.ColorOrder.BGR)
cam.setFps(15)


nn.setConfidenceThreshold(0.5)
nn.setNumClasses(1)
nn.setCoordinateSize(4)
nn.setAnchors([
                10.0,
                13.0,
                16.0,
                30.0,
                33.0,
                23.0,
                30.0,
                61.0,
                62.0,
                45.0,
                59.0,
                119.0,
                116.0,
                90.0,
                156.0,
                198.0,
                373.0,
                326.0
            ])
nn.setAnchorMasks({
                "side80": [
                    0,
                    1,
                    2
                ],
                "side40": [
                    3,
                    4,
                    5
                ],
                "side20": [
                    6,
                    7,
                    8
                ]
            })
nn.setIouThreshold(0.7)
nn.setBlobPath(nnPath)
nn.setNumInferenceThreads(2)
nn.input.setBlocking(False)



cam.preview.link(nn.input)
if syncNN:
    nn.passthrough.link(xout.input)
else:
    cam.preview.link(xout.input)

nn.out.link(nnout.input)



# Connect to device and start pipeline
with dai.Device(pipeline) as device:


    # Output queue will be used to get the rgb frames from the output defined above
    qRgb = device.getOutputQueue(name="rgb", maxSize=4, blocking=False)
    qDet = device.getOutputQueue(name="nn", maxSize=4, blocking=False)
    
    frame = None
    detections = []
    startTime = time.monotonic()
    counter = 0
    color2 = (255, 255, 255)

    # nn data, being the bounding box locations, are in <0..1> range - they need to be normalized with frame width/height
    def frameNorm(frame, bbox):
        normVals = np.full(len(bbox), frame.shape[0])
        normVals[::2] = frame.shape[1]
        return (np.clip(np.array(bbox), 0, 1) * normVals).astype(int)

    def displayFrame(name, frame):
        color = (255, 0, 0)
        for detection in detections:
            bbox = frameNorm(frame, (detection.xmin, detection.ymin, detection.xmax, detection.ymax))
            cv2.putText(frame, labelMap[detection.label], (bbox[0] + 10, bbox[1] + 20), cv2.FONT_HERSHEY_TRIPLEX, 0.5, 255)
            cv2.putText(frame, f"{int(detection.confidence * 100)}%", (bbox[0] + 10, bbox[1] + 40), cv2.FONT_HERSHEY_TRIPLEX, 0.5, 255)
            cv2.rectangle(frame, (bbox[0], bbox[1]), (bbox[2], bbox[3]), color, 2)
        # Show the frame
        cv2.imshow(name, frame)

    while True:
        
        if syncNN:
            inRgb = qRgb.get()
            inDet = qDet.get()
        else:
            inRgb = qRgb.tryGet()
            inDet = qDet.tryGet()

        if inRgb is not None:
            frame = inRgb.getCvFrame()
            cv2.putText(frame, "NN fps: {:.2f}".format(counter / (time.monotonic() - startTime)),
                        (2, frame.shape[0] - 4), cv2.FONT_HERSHEY_TRIPLEX, 0.4, color2)

        if inDet is not None:
            detections = inDet.detections
            counter += 1

        if frame is not None:
            displayFrame("rgb", frame)

        if cv2.waitKey(1) == ord('q'):
            break

<|MERGE_RESOLUTION|>--- conflicted
+++ resolved
@@ -4,11 +4,7 @@
 import time
 import numpy as np
 
-<<<<<<< HEAD
-nnPath = './../yolo_models/beacon.blob'
-=======
 nnPath = './../yolo_models/gate.blob'
->>>>>>> f55f405d
 
 labelMap = [
 	"Beacon"
