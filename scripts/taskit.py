#!/usr/bin/env python3
import rospy, cv2, threading, time
import numpy as np
from statemachine import StateMachine, State
from sensor_msgs.msg import CompressedImage
from std_msgs.msg import Float32MultiArray, Int16, Float32
from geometry_msgs.msg import Vector3
from tvmc import MotionController, DoF, ControlMode
<<<<<<< HEAD
=======
from rose_tvmc_msg.msg import LEDControl


detections = []

FRAME_WIDTH = 640
OFFSET = 40 / FRAME_WIDTH

RESTING_YAW_THRUST = 0
YAW_THRUST = 100
YAW_ADJUSTMENT_THRUST = None
YAW_TIME = 0.35
YAW_ADJUSTMENT_TIME = None
YAW_SEARCH_THRUST = 20

SURGE_THRUST = 60

AREA_THRESHOLD = 0.65 # (0,1)
>>>>>>> f55f405d


DATA_SOURCE = "sensors"

<<<<<<< HEAD
HEAVE_TARGET_OFFSET = -0.08
HEAVE_KP = -25 # -90 #-70 #-60 #-40 #-50 # -100
HEAVE_KI = 0
HEAVE_KD = 60 #30# 5.2 #6.5
HEAVE_TARGET = 0.6 - HEAVE_TARGET_OFFSET
=======
PID_STATUS = {
    "HEAVE": True,
    "PITCH": False,
    "ROLL": False,
    "YAW": False
}

HEAVE_TARGET_OFFSET = -0.07
HEAVE_KP = -45
HEAVE_KI = -0.05
HEAVE_KD =  25
HEAVE_TARGET = 0.33 - HEAVE_TARGET_OFFSET
>>>>>>> f55f405d
HEAVE_ACCEPTABLE_ERROR = 0.05
HEAVE_OFFSET = 0 #-0.13 # 0

PITCH_TARGET_OFFSET = -8
PITCH_KP = -0.3#-0.25  #0.8
PITCH_KI = 0#0.02
PITCH_KD = 1# 0.15 #0.2
PITCH_TARGET = 0 - PITCH_TARGET_OFFSET
PITCH_ACCEPTABLE_ERROR = 1
PITCH_OFFSET = 0 #5

ROLL_KP = -0.2 #0.1
ROLL_KI = 0
ROLL_KD = 0
ROLL_TARGET = 3
ROLL_ACCEPTABLE_ERROR = 1

YAW_KP = -2.5
YAW_KI = 0
YAW_KD = 6
YAW_TARGET  = 250
YAW_ACCEPTABLE_ERROR = 0.5

PID_STATUS = {
    "HEAVE" : True
}

detections = []

FRAME_WIDTH = 640
OFFSET = 60 / FRAME_WIDTH

RESTING_YAW_THRUST = 0
YAW_THRUST = 75
YAW_ADJUSTMENT_THRUST = None
YAW_TIME = 0.25
YAW_ADJUSTMENT_TIME = None
YAW_SEARCH_THRUST = 20

SURGE_THRUST = 10

AREA_THRESHOLD = 0.64 # (0,1)



def detection_callback(msg):
    global detections
    detections = list(msg.data) if msg.data else []



class QualificationTask(StateMachine):

    FIRST_OR_DATA = None

    waiting = State(initial=True, value=0)
    initializing_sensors = State(value=1)
    enabling_heave_pid = State(value=2)
    waiting_to_yaw = State(value=3)
    adjusting_yaw = State(value=4)
    surging = State(value=5)
    #safety_routine = State(value=6)
    gate_crossed = State(value=7)
    surfacing = State(value=8)
    finished = State(final=True, value=9)


    # Transitions
        # Initalization
    initialize_sensors = waiting.to(initializing_sensors)
    enable_heave_pid_trans = initializing_sensors.to(enabling_heave_pid)
    heave_to_wait = enabling_heave_pid.to(waiting_to_yaw)

        # Central loop
    adjust_yaw = waiting_to_yaw.to(adjusting_yaw)
    wait_yaw = adjusting_yaw.to(waiting_to_yaw)
    yaw_to_surge = adjusting_yaw.to(surging)
    surge_to_yaw = surging.to(adjusting_yaw)

    surge_to_gate = surging.to(gate_crossed)
    gate_to_surface = gate_crossed.to(surfacing)

    wait_to_finished = waiting_to_yaw.to(finished)
    adjusting_yaw_to_finished = adjusting_yaw.to(finished)
    surging_to_finished = surging.to(finished)
    surface_to_finished = surfacing.to(finished)

    def __init__(self):
        self.m = MotionController()
        

        self.initial_orientation = [0, 0, 0] # [roll, pitch, yaw]
        self.current_orientation = [0, 0, 0]
        self.current_depth = None

        self.orientation_sub = None
        self.depth_sub = None
        

        self.yaw_thread = None
        self.surge_thread = None
        self.running = False
        self.surge_running = False
        self.safe_to_cross_gate = False

        self.ledpub = rospy.Publisher('/control/led', Int16,queue_size=5)

        super(QualificationTask, self).__init__()

    def on_enter_waiting(self):
        print("Waiting to start.")
        self.m.start()
        time.sleep(0.5)
        self.initialize_sensors()
    
    def on_enter_initializing_sensors(self):
        print("Initializing Sensors.")

        self.orientation_sub = rospy.Subscriber(f"/{DATA_SOURCE}/orientation", Vector3, self.on_orientation)
        self.depth_sub = rospy.Subscriber(f"/{DATA_SOURCE}/depth", Float32, self.on_depth)

        self.m.set_control_mode(DoF.YAW, ControlMode.OPEN_LOOP)
        self.m.set_control_mode(DoF.PITCH, ControlMode.OPEN_LOOP)
        self.m.set_control_mode(DoF.ROLL, ControlMode.OPEN_LOOP)
        self.ledpub.publish(1)
        time.sleep(3)
        self.enable_heave_pid_trans()


    def on_enter_enabling_heave_pid(self):
        self.ledpub.publish(9)
        if PID_STATUS["HEAVE"]:
            print("Enabling Heave PID.")

            self.enable_heave_pid()
            self.set_heave_pid_depth(HEAVE_TARGET)

            while (self.current_depth is None 
                   or abs(self.current_depth - HEAVE_TARGET + HEAVE_TARGET_OFFSET) > HEAVE_ACCEPTABLE_ERROR * 3):
                time.sleep(0.1)

        else:
            print("Heave PID not enabled, skipping to 'waiting to yaw'.")
        time.sleep(0.2)
        print(f"Saving current orientation as initial orientation.{self.current_orientation}")
        self.initial_orientation = self.current_orientation
        self.heave_to_wait()
    
    def on_enter_waiting_to_yaw(self):
        self.ledpub.publish(292)
        print("Waiting to yaw.")

    def on_enter_adjusting_yaw(self, t, thrust,error):
        self.ledpub.publish(146)
        print("Adjusting yaw.")
        if not self.running:
            self.running = True
            yaw_direction = 1 if error > 0 else -0.9
            self.yaw_thread = threading.Thread(target=self.apply_yaw, args=(t,thrust,yaw_direction), daemon=True)
            self.yaw_thread.start()

    def on_exit_adjusting_yaw(self):
        self.running = False
        if self.yaw_thread and self.yaw_thread.is_alive():
            self.yaw_thread.join()
        self.m.set_thrust(DoF.YAW, RESTING_YAW_THRUST)
        print("Yaw adjustment stopped, thrust set to 0")


    def on_enter_surging(self):
<<<<<<< HEAD
        self.ledpub.publish(84)
=======
>>>>>>> f55f405d
        print("Surging...")
        if not self.surge_running:
            self.surge_running = True
            self.surge_thread = threading.Thread(target=self.apply_surge, daemon=True)
            self.surge_thread.start()

    def on_exit_surging(self):
        self.surge_running = False
        if self.surge_thread and self.surge_thread.is_alive():
            self.surge_thread.join()
        self.m.set_thrust(DoF.SURGE, 0)
        print("Surge stopped, thrust set to 0")
    
    def on_enter_finished(self):
        self.ledpub.publish(511)
        print("Finished")
    
    def on_enter_gate_crossed(self):
        print("Crossing Gate")
        self.ledpub.publish(78)
<<<<<<< HEAD
        self.m.set_thrust(DoF.SURGE, 40)
        time.sleep(4)
=======
        self.m.set_thrust(DoF.SURGE, 60)
        time.sleep(2.5)
>>>>>>> f55f405d
        self.m.set_thrust(DoF.SURGE, 0)
        time.sleep(1)
        self.m.set_thrust(DoF.YAW, -60)
        time.sleep(3.5)
        self.m.set_thrust(DoF.YAW, 0)
        time.sleep(1)
        self.m.set_thrust(DoF.SURGE, 60)
        time.sleep(3)
        self.m.set_thrust(DoF.SURGE, 0)
        self.gate_to_surface()

    def on_enter_surfacing(self):
        print("Surfacing..")
        self.ledpub.publish(511)
        self.m.set_control_mode(DoF.HEAVE, ControlMode.OPEN_LOOP)
        self.surface_to_finished()








    def on_orientation(self, vec: Vector3):
        #if FIRST_OR_DATA is not None and FIRST_OR_DATA==True:
        #    self.initial_orientation = [vec.x, vec.y, vec.z]
        #    FIRST_OR_DATA = False
        self.current_orientation = [vec.x, vec.y, vec.z]
        self.m.set_current_point(DoF.ROLL, vec.x)
        self.m.set_current_point(DoF.PITCH, vec.y)
        self.m.set_current_point(DoF.YAW, vec.z)

    def on_depth(self, depth: Float32):
        self.current_depth = depth.data
        self.m.set_current_point(DoF.HEAVE, depth.data)

    def enable_heave_pid(self):
        self.m.set_pid_constants(
            DoF.HEAVE, HEAVE_KP, HEAVE_KI, HEAVE_KD, HEAVE_ACCEPTABLE_ERROR, HEAVE_OFFSET
        )
        self.m.set_pid_limits(DoF.HEAVE, -10, 10, -25, 25)
        self.m.set_control_mode(DoF.HEAVE, ControlMode.CLOSED_LOOP)
    
    def set_heave_pid_depth(self, depth=HEAVE_TARGET) -> None:
        print(f"Depth set to {depth} meters")
        self.m.set_target_point(DoF.HEAVE, depth)

    def disable_heave_pid(self):
        self.m.set_control_mode(DoF.HEAVE, ControlMode.OPEN_LOOP)

    def apply_yaw(self, t :float, thrust:int, yaw_direction:int):
        applied_thrust = yaw_direction * thrust
        print(f"Applying yaw thrust: {applied_thrust}")
        self.m.set_thrust(DoF.YAW, applied_thrust)
        time.sleep(t)
        self.m.set_thrust(DoF.YAW, RESTING_YAW_THRUST)
        print(f"Yaw thrust set to {RESTING_YAW_THRUST}")

    def apply_surge(self):
        tn = time.time()
        print(f"Applying surge thrust: {SURGE_THRUST}")
        self.m.set_thrust(DoF.SURGE, SURGE_THRUST)

        centerX = 0.50
        gate_area_array = []
<<<<<<< HEAD
        while self.current_state_value == 5:
            for i in range(0,len(detections),5):
                if i + 4 >= len(detections):
                    continue
                xmin, ymin, xmax, ymax, confidence = detections[i:i+5]
                targetX = (xmin + xmax) / 2
                targetY = (ymin + ymax) / 2
                aspectRatio = (xmax - xmin) / (ymax - ymin)
                
                if aspectRatio >0.5 and aspectRatio <0.9:
                    break
                gate_area = (xmax - xmin) * (ymax - ymin)
                gate_area_array.append(xmax-xmin)
                if len(gate_area_array) > 2:
                    gate_area_array.pop(0)

                error = targetX - centerX
                # print(f'Error : {error}')
=======
        while 1:
            i=0
            if i + 4 >= len(detections):
                continue
            xmin, ymin, xmax, ymax, confidence = detections[i:i+5]
            targetX = (xmin + xmax) / 2
            targetY = (ymin + ymax) / 2
            aspectRatio = (xmax - xmin) / (ymax - ymin)
            gate_area = (xmax - xmin) * (ymax - ymin)
            gate_area_array.append(xmax-xmin)
            if len(gate_area_array) > 2:
                gate_area_array.pop(0)

            error = targetX - centerX
            # print(f'Error : {error}')
>>>>>>> f55f405d
            if abs(error) > OFFSET:
                break
            elif sum(gate_area_array)/2 > AREA_THRESHOLD:
                self.safe_to_cross_gate = True
                self.surge_to_gate()
                break
            
            

        self.m.set_thrust(DoF.SURGE, 0)
        print(f"Surge thrust set to 0")
        self.surge_to_yaw(0,0,0)


QualificationStateMachine = QualificationTask()



def process_detections():

    if detections == []:
         if QualificationStateMachine.current_state == 5:
             QualificationStateMachine.surge_to_yaw()
    #     elif QualificationStateMachine.current_state_value == 4:
    #         QualificationStateMachine.wait_yaw()

    centerX = 0.50
    # for i in range(0, len(detections), 5):
    for i in range(0, len(detections), 5):
        if i + 4 >= len(detections):
            continue
        xmin, ymin, xmax, ymax, confidence = detections[i:i+5]
        targetX = (xmin + xmax) / 2
        targetY = (ymin + ymax) / 2
        aspectRatio = (xmax - xmin) / (ymax - ymin)
        # print(f"Aspect Ratio: {aspectRatio}")
        if aspectRatio >0.5 and aspectRatio <0.9:
            error = targetX - centerX
    
<<<<<<< HEAD
            if abs(error) > OFFSET:
                YAW_ADJUSTMENT_THRUST = abs(error) * YAW_THRUST
                YAW_ADJUSTMENT_TIME = abs(error) * YAW_TIME
                if QualificationStateMachine.current_state_value == 3:
                    QualificationStateMachine.adjust_yaw(YAW_ADJUSTMENT_TIME,YAW_ADJUSTMENT_THRUST, error)
                elif QualificationStateMachine.current_state_value == 4:
                    QualificationStateMachine.wait_yaw()
                elif QualificationStateMachine.current_state_value == 5:
                    try:
                        QualificationStateMachine.surge_to_yaw(YAW_ADJUSTMENT_TIME,YAW_ADJUSTMENT_THRUST, error)
                    except:
                        print("Exception")
                            
            elif abs(error) <= OFFSET:
                if QualificationStateMachine.current_state_value == 4:
                    QualificationStateMachine.yaw_to_surge()
                if QualificationStateMachine.current_state_value == 3:
                    QualificationStateMachine.adjust_yaw(0,0,0)
                    QualificationStateMachine.yaw_to_surge()
=======
        if abs(error) > OFFSET:
            YAW_ADJUSTMENT_THRUST = abs(error) * YAW_THRUST
            YAW_ADJUSTMENT_TIME = abs(error) * YAW_TIME
            if QualificationStateMachine.current_state_value == 3:
                QualificationStateMachine.adjust_yaw(YAW_ADJUSTMENT_TIME,YAW_ADJUSTMENT_THRUST, error)
            elif QualificationStateMachine.current_state_value == 4:
                QualificationStateMachine.wait_yaw()
            elif QualificationStateMachine.current_state_value == 5:
               try:
                   QualificationStateMachine.surge_to_yaw(YAW_ADJUSTMENT_TIME,YAW_ADJUSTMENT_THRUST, error)
               except:
                   print("Exception")
                            
        elif abs(error) <= OFFSET:
            if QualificationStateMachine.current_state_value == 4:
                QualificationStateMachine.yaw_to_surge()
            if QualificationStateMachine.current_state_value == 3:
                QualificationStateMachine.adjust_yaw(0,0,0)
                QualificationStateMachine.yaw_to_surge()
>>>>>>> f55f405d


def main():
    rospy.Subscriber('/yolo_detections', Float32MultiArray, detection_callback)
    rate = rospy.Rate(10)
    while not rospy.is_shutdown():
        process_detections()
        rate.sleep()
    try:
        QualificationStateMachine.wait_to_finished()
    except:
        try:
            QualificationStateMachine.surge_to_finished()
        except:
            QualificationStateMachine.adjusting_yaw_to_finished()


if __name__ == "__main__":
    try:
        main()
    except rospy.ROSInterruptException:
        pass<|MERGE_RESOLUTION|>--- conflicted
+++ resolved
@@ -6,51 +6,15 @@
 from std_msgs.msg import Float32MultiArray, Int16, Float32
 from geometry_msgs.msg import Vector3
 from tvmc import MotionController, DoF, ControlMode
-<<<<<<< HEAD
-=======
-from rose_tvmc_msg.msg import LEDControl
-
-
-detections = []
-
-FRAME_WIDTH = 640
-OFFSET = 40 / FRAME_WIDTH
-
-RESTING_YAW_THRUST = 0
-YAW_THRUST = 100
-YAW_ADJUSTMENT_THRUST = None
-YAW_TIME = 0.35
-YAW_ADJUSTMENT_TIME = None
-YAW_SEARCH_THRUST = 20
-
-SURGE_THRUST = 60
-
-AREA_THRESHOLD = 0.65 # (0,1)
->>>>>>> f55f405d
 
 
 DATA_SOURCE = "sensors"
 
-<<<<<<< HEAD
 HEAVE_TARGET_OFFSET = -0.08
 HEAVE_KP = -25 # -90 #-70 #-60 #-40 #-50 # -100
 HEAVE_KI = 0
 HEAVE_KD = 60 #30# 5.2 #6.5
 HEAVE_TARGET = 0.6 - HEAVE_TARGET_OFFSET
-=======
-PID_STATUS = {
-    "HEAVE": True,
-    "PITCH": False,
-    "ROLL": False,
-    "YAW": False
-}
-
-HEAVE_TARGET_OFFSET = -0.07
-HEAVE_KP = -45
-HEAVE_KI = -0.05
-HEAVE_KD =  25
-HEAVE_TARGET = 0.33 - HEAVE_TARGET_OFFSET
->>>>>>> f55f405d
 HEAVE_ACCEPTABLE_ERROR = 0.05
 HEAVE_OFFSET = 0 #-0.13 # 0
 
@@ -221,10 +185,7 @@
 
 
     def on_enter_surging(self):
-<<<<<<< HEAD
         self.ledpub.publish(84)
-=======
->>>>>>> f55f405d
         print("Surging...")
         if not self.surge_running:
             self.surge_running = True
@@ -245,13 +206,8 @@
     def on_enter_gate_crossed(self):
         print("Crossing Gate")
         self.ledpub.publish(78)
-<<<<<<< HEAD
         self.m.set_thrust(DoF.SURGE, 40)
         time.sleep(4)
-=======
-        self.m.set_thrust(DoF.SURGE, 60)
-        time.sleep(2.5)
->>>>>>> f55f405d
         self.m.set_thrust(DoF.SURGE, 0)
         time.sleep(1)
         self.m.set_thrust(DoF.YAW, -60)
@@ -318,7 +274,6 @@
 
         centerX = 0.50
         gate_area_array = []
-<<<<<<< HEAD
         while self.current_state_value == 5:
             for i in range(0,len(detections),5):
                 if i + 4 >= len(detections):
@@ -337,23 +292,6 @@
 
                 error = targetX - centerX
                 # print(f'Error : {error}')
-=======
-        while 1:
-            i=0
-            if i + 4 >= len(detections):
-                continue
-            xmin, ymin, xmax, ymax, confidence = detections[i:i+5]
-            targetX = (xmin + xmax) / 2
-            targetY = (ymin + ymax) / 2
-            aspectRatio = (xmax - xmin) / (ymax - ymin)
-            gate_area = (xmax - xmin) * (ymax - ymin)
-            gate_area_array.append(xmax-xmin)
-            if len(gate_area_array) > 2:
-                gate_area_array.pop(0)
-
-            error = targetX - centerX
-            # print(f'Error : {error}')
->>>>>>> f55f405d
             if abs(error) > OFFSET:
                 break
             elif sum(gate_area_array)/2 > AREA_THRESHOLD:
@@ -393,7 +331,6 @@
         if aspectRatio >0.5 and aspectRatio <0.9:
             error = targetX - centerX
     
-<<<<<<< HEAD
             if abs(error) > OFFSET:
                 YAW_ADJUSTMENT_THRUST = abs(error) * YAW_THRUST
                 YAW_ADJUSTMENT_TIME = abs(error) * YAW_TIME
@@ -413,27 +350,6 @@
                 if QualificationStateMachine.current_state_value == 3:
                     QualificationStateMachine.adjust_yaw(0,0,0)
                     QualificationStateMachine.yaw_to_surge()
-=======
-        if abs(error) > OFFSET:
-            YAW_ADJUSTMENT_THRUST = abs(error) * YAW_THRUST
-            YAW_ADJUSTMENT_TIME = abs(error) * YAW_TIME
-            if QualificationStateMachine.current_state_value == 3:
-                QualificationStateMachine.adjust_yaw(YAW_ADJUSTMENT_TIME,YAW_ADJUSTMENT_THRUST, error)
-            elif QualificationStateMachine.current_state_value == 4:
-                QualificationStateMachine.wait_yaw()
-            elif QualificationStateMachine.current_state_value == 5:
-               try:
-                   QualificationStateMachine.surge_to_yaw(YAW_ADJUSTMENT_TIME,YAW_ADJUSTMENT_THRUST, error)
-               except:
-                   print("Exception")
-                            
-        elif abs(error) <= OFFSET:
-            if QualificationStateMachine.current_state_value == 4:
-                QualificationStateMachine.yaw_to_surge()
-            if QualificationStateMachine.current_state_value == 3:
-                QualificationStateMachine.adjust_yaw(0,0,0)
-                QualificationStateMachine.yaw_to_surge()
->>>>>>> f55f405d
 
 
 def main():
@@ -455,4 +371,4 @@
     try:
         main()
     except rospy.ROSInterruptException:
-        pass+        pass
